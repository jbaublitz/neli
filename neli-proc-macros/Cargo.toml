[package]
name = "neli-proc-macros"
version = "0.2.0-rc2"
authors = ["John Baublitz <john.m.baublitz@gmail.com>"]
edition = "2018"
description = "Procedural macros for neli"
license = "BSD-3-Clause"
repository = "https://github.com/jbaublitz/neli"

[lib]
proc-macro = true

[dependencies]
quote = "1"
proc-macro2 = "1"
either = "1.6"

[dependencies.serde]
version = "1"
features = ["derive"]

[dependencies.syn]
<<<<<<< HEAD
version = "2"
=======
version = "1.0.98"
>>>>>>> c6a18d78
features = ["full", "extra-traits"]<|MERGE_RESOLUTION|>--- conflicted
+++ resolved
@@ -20,9 +20,5 @@
 features = ["derive"]
 
 [dependencies.syn]
-<<<<<<< HEAD
 version = "2"
-=======
-version = "1.0.98"
->>>>>>> c6a18d78
 features = ["full", "extra-traits"]